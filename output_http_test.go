--- conflicted
+++ resolved
@@ -28,11 +28,9 @@
 	input := NewTestInput()
 
 	headers := HTTPHeaders{HTTPHeader{"User-Agent", "Gor"}}
-<<<<<<< HEAD
-=======
+
 	methods := HTTPMethods{"GET", "PUT", "POST"}
 	output := NewHTTPOutput("127.0.0.1:50003", headers, methods, "")
->>>>>>> 7814bd8b
 
 	listener := startHTTP(func(req *http.Request) {
 		if req.Header.Get("User-Agent") != "Gor" {

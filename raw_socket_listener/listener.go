/*
Package rawSocket provides traffic sniffier using RAW sockets.

Capture traffic from socket using RAW_SOCKET's
http://en.wikipedia.org/wiki/Raw_socket

RAW_SOCKET allow you listen for traffic on any port (e.g. sniffing) because they operate on IP level.

Ports is TCP feature, same as flow control, reliable transmission and etc.

This package implements own TCP layer: TCP packets is parsed using tcp_packet.go, and flow control is managed by tcp_message.go
*/
package rawSocket

import (
	"bytes"
	"encoding/binary"
	"fmt"
	"io"
	"log"
	"net"
	"runtime"
	"runtime/debug"
	"strconv"
	"strings"
	"sync"
	"time"

	"github.com/buger/gor-pro/proto"

	"github.com/google/gopacket"
	"github.com/google/gopacket/layers"
	"github.com/google/gopacket/pcap"
)

var _ = fmt.Println

type packet struct {
	srcIP     []byte
	data      []byte
	timestamp time.Time
}

// Listener handle traffic capture
type Listener struct {
	mu sync.Mutex
	// buffer of TCPMessages waiting to be send
	// ID -> TCPMessage
	messages map[tcpID]*TCPMessage

	// Expect: 100-continue request is send in 2 tcp messages
	// We store ACK aliases to merge this packets together
	ackAliases map[uint32]uint32
	// To get ACK of second message we need to compute its Seq and wait for them message
	seqWithData map[uint32]uint32

	// Ack -> Req
	respAliases map[uint32]*TCPMessage

	// Ack -> ID
	respWithoutReq map[uint32]tcpID

	// Messages ready to be send to client
	packetsChan chan *packet

	// Messages ready to be send to client
	messagesChan chan *TCPMessage

	addr string // IP to listen
	port uint16 // Port to listen

	trackResponse bool
	messageExpire time.Duration

	bpfFilter     string
	timestampType string
	overrideSnapLen bool
	immediateMode bool

	bufferSize int

	conn        net.PacketConn
	pcapHandles []*pcap.Handle

	quit    chan bool
	readyCh chan bool

	protocol TCPProtocol
}

type request struct {
	id    tcpID
	start time.Time
	ack   uint32
}

// Available engines for intercepting traffic
const (
	EngineRawSocket = 1 << iota
	EnginePcap
	EnginePcapFile
)

<<<<<<< HEAD
func NewListener(addr string, port string, engine int, trackResponse bool, expire time.Duration, protocol TCPProtocol, bpfFilter string, timestampType string, bufferSize int) (l *Listener) {
=======
// NewListener creates and initializes new Listener object
func NewListener(addr string, port string, engine int, trackResponse bool, expire time.Duration, bpfFilter string, timestampType string, bufferSize int, overrideSnapLen bool, immediateMode bool) (l *Listener) {
>>>>>>> f6b0d5d7
	l = &Listener{}

	l.packetsChan = make(chan *packet, 10000)
	l.messagesChan = make(chan *TCPMessage, 10000)
	l.quit = make(chan bool)
	l.readyCh = make(chan bool, 1)

	l.messages = make(map[tcpID]*TCPMessage)
	l.ackAliases = make(map[uint32]uint32)
	l.seqWithData = make(map[uint32]uint32)
	l.respAliases = make(map[uint32]*TCPMessage)
	l.respWithoutReq = make(map[uint32]tcpID)
	l.trackResponse = trackResponse
	l.protocol = protocol
	l.bpfFilter = bpfFilter
	l.timestampType = timestampType
	l.immediateMode = immediateMode
	l.bufferSize = bufferSize
	l.overrideSnapLen = overrideSnapLen

	l.addr = addr
	_port, _ := strconv.Atoi(port)
	l.port = uint16(_port)

	if expire.Nanoseconds() == 0 {
		expire = 2000 * time.Millisecond
	}

	l.messageExpire = expire

	go l.listen()

	// Special case for testing
	if l.port != 0 {
		switch engine {
		case EnginePcap:
			go l.readPcap()
		case EnginePcapFile:
			go l.readPcapFile()
		default:
			log.Fatal("Unknown traffic interception engine:", engine)
		}
	}

	return
}

func (t *Listener) listen() {
	gcTicker := time.Tick(t.messageExpire / 2)

	for {
		select {
		case <-t.quit:
			if t.conn != nil {
				t.conn.Close()
			}
			return
		case packet := <-t.packetsChan:
			tcpPacket := ParseTCPPacket(packet.srcIP, packet.data, packet.timestamp)
			t.processTCPPacket(tcpPacket)
		case <-gcTicker:
			now := time.Now()

			// Dispatch requests before responses
			for _, message := range t.messages {
				if now.Sub(message.End) >= t.messageExpire {
					t.dispatchMessage(message)
				}
			}
		}
	}
}

func (t *Listener) deleteMessage(message *TCPMessage) {
	delete(t.messages, message.ID())
	delete(t.ackAliases, message.Ack)
	if message.DataAck != 0 {
		delete(t.ackAliases, message.DataAck)
	}
	if message.DataSeq != 0 {
		delete(t.seqWithData, message.DataSeq)
	}

	delete(t.respAliases, message.ResponseAck)
}

func (t *Listener) dispatchMessage(message *TCPMessage) {
	// If already dispatched
	if _, ok := t.messages[message.ID()]; !ok {
		return
	}

	t.deleteMessage(message)

	if t.protocol == ProtocolHTTP && !message.complete {
		if !message.IsIncoming {
			delete(t.respAliases, message.Ack)
			delete(t.respWithoutReq, message.Ack)
		}

		return
	}

	if message.IsIncoming {
		// If there were response before request
		// log.Println("Looking for Response: ", t.respWithoutReq, message.ResponseAck)
		if t.trackResponse {
			if respID, ok := t.respWithoutReq[message.ResponseAck]; ok {
				if resp, rok := t.messages[respID]; rok {
					// if resp.AssocMessage == nil {
					// log.Println("FOUND RESPONSE")
					resp.setAssocMessage(message)
					message.setAssocMessage(resp)

					if resp.complete {
						defer t.dispatchMessage(resp)
					}
					// }
				}
			}

			if resp, ok := t.messages[message.ResponseID]; ok {
				resp.setAssocMessage(message)
			}
		}
	} else {
		if message.AssocMessage == nil {
			if responseRequest, ok := t.respAliases[message.Ack]; ok {
				message.setAssocMessage(responseRequest)
				responseRequest.setAssocMessage(message)
			}
		}

		delete(t.respAliases, message.Ack)
		delete(t.respWithoutReq, message.Ack)

		// Do not track responses which have no associated requests
		if message.AssocMessage == nil {
			// log.Println("Can't dispatch resp", message.Seq, message.Ack, string(message.Bytes()))
			return
		}
	}

	t.messagesChan <- message
}

// DeviceNotFoundError raised if user specified wrong ip
type DeviceNotFoundError struct {
	addr string
}

func (e *DeviceNotFoundError) Error() string {
	devices, _ := pcap.FindAllDevs()

	if len(devices) == 0 {
		return "Can't get list of network interfaces, ensure that you running Gor as root user or sudo.\nTo run as non-root users see this docs https://github.com/buger/goreplay/wiki/Running-as-non-root-user"
	}

	var msg string
	msg += "Can't find interfaces with addr: " + e.addr + ". Provide available IP for intercepting traffic: \n"
	for _, device := range devices {
		msg += "Name: " + device.Name + "\n"
		if device.Description != "" {
			msg += "Description: " + device.Description + "\n"
		}
		for _, address := range device.Addresses {
			msg += "- IP address: " + address.IP.String() + "\n"
		}
	}

	return msg
}

func isLoopback(device pcap.Interface) bool {
	if len(device.Addresses) == 0 {
		return false
	}

	switch device.Addresses[0].IP.String() {
	case "127.0.0.1", "::1":
		return true
	}

	return false
}

func listenAllInterfaces(addr string) bool {
	switch addr {
	case "", "0.0.0.0", "[::]", "::":
		return true
	default:
		return false
	}
}

func findPcapDevices(addr string) (interfaces []pcap.Interface, err error) {
	devices, err := pcap.FindAllDevs()
	if err != nil {
		log.Fatal(err)
	}

	for _, device := range devices {
		if listenAllInterfaces(addr) && len(device.Addresses) > 0 || isLoopback(device) {
			interfaces = append(interfaces, device)
			continue
		}

		for _, address := range device.Addresses {
			if device.Name == addr || address.IP.String() == addr {
				interfaces = append(interfaces, device)
				return interfaces, nil
			}
		}
	}

	if len(interfaces) == 0 {
		return nil, &DeviceNotFoundError{addr}
	}

	return interfaces, nil
}

func (t *Listener) readPcap() {
	devices, err := findPcapDevices(t.addr)
	if err != nil {
		log.Fatal(err)
	}

	bpfSupported := true
	if runtime.GOOS == "darwin" {
		bpfSupported = false
	}

	var wg sync.WaitGroup
	wg.Add(len(devices))

	for _, d := range devices {
		go func(device pcap.Interface) {
			inactive, err := pcap.NewInactiveHandle(device.Name)
			if err != nil {
				log.Println("Pcap Error while opening device", device.Name, err)
				wg.Done()
				return
			}

			if t.timestampType != "" {
				if tt, terr := pcap.TimestampSourceFromString(t.timestampType); terr != nil {
					log.Println("Supported timestamp types: ", inactive.SupportedTimestamps(), device.Name)
				} else if terr := inactive.SetTimestampSource(tt); terr != nil {
					log.Println("Supported timestamp types: ", inactive.SupportedTimestamps(), device.Name)
				}
			}

			if it, err := net.InterfaceByName(device.Name); err == nil && !t.overrideSnapLen {
				// Auto-guess max length of packet to capture
				inactive.SetSnapLen(it.MTU + 68*2)
			} else {
				inactive.SetSnapLen(65536)
			}

			inactive.SetTimeout(t.messageExpire)
			inactive.SetPromisc(true)
			inactive.SetImmediateMode(t.immediateMode)
			if t.immediateMode {
				log.Println("Setting immediate mode")
			}
			if t.bufferSize > 0 {
				inactive.SetBufferSize(t.bufferSize)
			}

			handle, herr := inactive.Activate()
			if herr != nil {
				log.Println("PCAP Activate error:", herr)
				wg.Done()
				return
			}

			defer handle.Close()

			t.mu.Lock()
			t.pcapHandles = append(t.pcapHandles, handle)

			var bpfDstHost, bpfSrcHost string
			var loopback = isLoopback(device)

			if loopback {
				var allAddr []string
				for _, dc := range devices {
					for _, addr := range dc.Addresses {
						allAddr = append(allAddr, "(dst host "+addr.IP.String()+" and src host "+addr.IP.String()+")")
					}
				}

				bpfDstHost = strings.Join(allAddr, " or ")
				bpfSrcHost = bpfDstHost
			} else {
				for i, addr := range device.Addresses {
					bpfDstHost += "dst host " + addr.IP.String()
					bpfSrcHost += "src host " + addr.IP.String()
					if i != len(device.Addresses)-1 {
						bpfDstHost += " or "
						bpfSrcHost += " or "
					}
				}
			}

			if bpfSupported {
				var bpf string

				if t.trackResponse {
					bpf = "(tcp dst port " + strconv.Itoa(int(t.port)) + " and (" + bpfDstHost + ")) or (" + "tcp src port " + strconv.Itoa(int(t.port)) + " and (" + bpfSrcHost + "))"
				} else {
					bpf = "tcp dst port " + strconv.Itoa(int(t.port)) + " and (" + bpfDstHost + ")"
				}

				if t.bpfFilter != "" {
					bpf = t.bpfFilter
				}

				if err := handle.SetBPFFilter(bpf); err != nil {
					log.Println("BPF filter error:", err, "Device:", device.Name, bpf)
					wg.Done()
					return
				}
			}
			t.mu.Unlock()

			var decoder gopacket.Decoder

			// Special case for tunnel interface https://github.com/google/gopacket/issues/99
			if handle.LinkType() == 12 {
				decoder = layers.LayerTypeIPv4
			} else {
				decoder = handle.LinkType()
			}

			source := gopacket.NewPacketSource(handle, decoder)
			source.Lazy = true
			source.NoCopy = true

			wg.Done()

			var data, srcIP, dstIP []byte

			for {
				packet, err := source.NextPacket()

				if err == io.EOF {
					break
				} else if err != nil {
					continue
				}

				// We should remove network layer before parsing TCP/IP data
				var of int
				switch decoder {
				case layers.LinkTypeEthernet:
					of = 14
				case layers.LinkTypePPP:
					of = 1
				case layers.LinkTypeFDDI:
					of = 13
				case layers.LinkTypeNull:
					of = 4
				case layers.LinkTypeLoop:
					of = 4
				case layers.LinkTypeRaw, layers.LayerTypeIPv4:
					of = 0
				case layers.LinkTypeLinuxSLL:
					of = 16
				default:
					log.Println("Unknown packet layer", decoder, packet)
					break
				}

				data = packet.Data()[of:]

				version := uint8(data[0]) >> 4
				ipLength := int(binary.BigEndian.Uint16(data[2:4]))

				if version == 4 {
					ihl := uint8(data[0]) & 0x0F

					// Truncated IP info
					if len(data) < int(ihl*4) {
						continue
					}

					srcIP = data[12:16]
					dstIP = data[16:20]

					// Too small IP packet
					if ipLength < 20 {
						continue
					}

					// Invalid length
					if int(ihl*4) > ipLength {
						continue
					}

					if cmp := len(data) - ipLength; cmp > 0 {
						data = data[:ipLength]
					} else if cmp < 0 {
						// Truncated packet
						continue
					}

					data = data[ihl*4:]
				} else {
					// Truncated IP info
					if len(data) < 40 {
						continue
					}

					srcIP = data[8:24]
					dstIP = data[24:40]

					data = data[40:]
				}

				// Truncated TCP info
				if len(data) <= 13 {
					continue
				}

				dataOffset := (data[12] & 0xF0) >> 4
				isFIN := data[13]&0x01 != 0

				// We need only packets with data inside
				// Check that the buffer is larger than the size of the TCP header
				if len(data) > int(dataOffset*4) || isFIN {
					if !bpfSupported {
						destPort := binary.BigEndian.Uint16(data[2:4])
						srcPort := binary.BigEndian.Uint16(data[0:2])

						var addrCheck []byte

						if destPort == t.port {
							addrCheck = dstIP
						}

						if t.trackResponse && srcPort == t.port {
							addrCheck = srcIP
						}

						if len(addrCheck) == 0 {
							continue
						}

						addrMatched := false

						if loopback {
							for _, dc := range devices {
								if addrMatched {
									break
								}
								for _, a := range dc.Addresses {
									if a.IP.Equal(net.IP(addrCheck)) {
										addrMatched = true
										break
									}
								}
							}
							addrMatched = true
						} else {
							for _, a := range device.Addresses {
								if a.IP.Equal(net.IP(addrCheck)) {
									addrMatched = true
									break
								}
							}
						}

						if !addrMatched {
							continue
						}
					}

					t.packetsChan <- t.buildPacket(srcIP, data, packet.Metadata().Timestamp)
				}
			}
		}(d)
	}

	wg.Wait()
	t.readyCh <- true
}

func (t *Listener) readPcapFile() {
	if handle, err := pcap.OpenOffline(t.addr); err != nil {
		log.Fatal(err)
	} else {
		if t.bpfFilter != "" {
			if err := handle.SetBPFFilter(t.bpfFilter); err != nil {
				log.Println("BPF filter error:", err)
				return
			}
		}

		t.readyCh <- true
		packetSource := gopacket.NewPacketSource(handle, handle.LinkType())

		for {
			packet, err := packetSource.NextPacket()
			if err == io.EOF {
				break
			} else if err != nil {
				log.Println("Error:", err)
				continue
			}

			var addr, data []byte

			if tcpLayer := packet.Layer(layers.LayerTypeTCP); tcpLayer != nil {
				tcp, _ := tcpLayer.(*layers.TCP)
				data = append(tcp.LayerContents(), tcp.LayerPayload()...)

				if uint16(tcp.DstPort) == t.port {
					copy(data[0:2], []byte{byte(tcp.SrcPort >> 8), byte(tcp.SrcPort)})
					copy(data[2:4], []byte{byte(tcp.DstPort >> 8), byte(tcp.DstPort)})
				} else {
					copy(data[0:2], []byte{byte(tcp.DstPort >> 8), byte(tcp.DstPort)})
					copy(data[2:4], []byte{byte(tcp.SrcPort >> 8), byte(tcp.SrcPort)})
				}
			} else {
				continue
			}

			if ipLayer := packet.Layer(layers.LayerTypeIPv4); ipLayer != nil {
				ip, _ := ipLayer.(*layers.IPv4)
				addr = ip.SrcIP
			} else if ipLayer = packet.Layer(layers.LayerTypeIPv6); ipLayer != nil {
				ip, _ := ipLayer.(*layers.IPv6)
				addr = ip.SrcIP
			} else {
				// log.Println("Can't find IP layer", packet)
				continue
			}

			dataOffset := (data[12] & 0xF0) >> 4
			isFIN := data[13]&0x01 != 0

			// We need only packets with data inside
			// Check that the buffer is larger than the size of the TCP header
			if len(data) <= int(dataOffset*4) && !isFIN {
				continue
			}

			t.packetsChan <- t.buildPacket(addr, data, packet.Metadata().Timestamp)
		}
	}
}

func (t *Listener) readRAWSocket() {
	conn, e := net.ListenPacket("ip:tcp", t.addr)
	t.conn = conn

	if e != nil {
		log.Fatal(e)
	}

	defer t.conn.Close()

	buf := make([]byte, 64*1024) // 64kb

	t.readyCh <- true

	for {
		// Note: ReadFrom receive messages without IP header
		n, addr, err := t.conn.ReadFrom(buf)

		if err != nil {
			if strings.HasSuffix(err.Error(), "closed network connection") {
				return
			} else {
				continue
			}
		}

		if n > 0 {
			if t.isValidPacket(buf[:n]) {
				t.packetsChan <- t.buildPacket([]byte(addr.(*net.IPAddr).IP), buf[:n], time.Now())
			}
		}
	}
}

func (t *Listener) buildPacket(packetSrcIP []byte, packetData []byte, timestamp time.Time) *packet {
	return &packet{
		srcIP:     packetSrcIP,
		data:      packetData,
		timestamp: timestamp,
	}
}

func (t *Listener) isValidPacket(buf []byte) bool {
	// To avoid full packet parsing every time, we manually parsing values needed for packet filtering
	// http://en.wikipedia.org/wiki/Transmission_Control_Protocol
	destPort := binary.BigEndian.Uint16(buf[2:4])
	srcPort := binary.BigEndian.Uint16(buf[0:2])

	// Because RAW_SOCKET can't be bound to port, we have to control it by ourself
	if destPort == t.port || (t.trackResponse && srcPort == t.port) {
		// Get the 'data offset' (size of the TCP header in 32-bit words)
		dataOffset := (buf[12] & 0xF0) >> 4

		// We need only packets with data inside
		// Check that the buffer is larger than the size of the TCP header
		if len(buf) > int(dataOffset*4) {
			// We should create new buffer because go slices is pointers. So buffer data shoud be immutable.
			return true
		}
	}

	return false
}

// Trying to add packet to existing message or creating new message
//
// For TCP message unique id is Acknowledgment number (see tcp_packet.go)
func (t *Listener) processTCPPacket(packet *TCPPacket) {
	// Don't exit on panic
	defer func() {
		if r := recover(); r != nil {
			log.Println("PANIC: pkg:", r, packet, string(debug.Stack()))
		}
	}()

	var responseRequest *TCPMessage
	var message *TCPMessage

	isIncoming := packet.DestPort == t.port

	if t.protocol == ProtocolHTTP {
        if !isIncoming {
            responseRequest, _ = t.respAliases[packet.Ack]
        }

        // Seek for 100-expect chunks
        // `packet.Ack != parentAck` is protection for clients who send data without ignoring server 100-continue response, e.g have data chunks have same Ack
        if parentAck, ok := t.seqWithData[packet.Seq]; ok && packet.Ack != parentAck {
            // Skip zero-length chunks https://github.com/buger/goreplay/issues/496
            if len(packet.Data) == 0 {
                return
            }

            // In case if non-first data chunks comes first
            for _, m := range t.messages {
                if m.Ack == packet.Ack && bytes.Equal(m.packets[0].Addr, packet.Addr) {
                    t.deleteMessage(m)

                    if m.AssocMessage != nil {
                        m.AssocMessage.setAssocMessage(nil)
                        m.setAssocMessage(nil)
                    }
					for _, pkt := range m.packets {
						// log.Println("Updating ack", parentAck, pkt.Ack)
						pkt.UpdateAck(parentAck)
						// Re-queue this packets
						t.processTCPPacket(pkt)
					}
				}
			}

			t.ackAliases[packet.Ack] = parentAck
			packet.UpdateAck(parentAck)
		}
	}

	if isIncoming && packet.IsFIN {
		if ma, ok := t.respAliases[packet.Seq]; ok {
			if ma.packets[0].SrcPort == packet.SrcPort {
				packet.UpdateAck(ma.Ack)
			}
		}
	}

	if alias, ok := t.ackAliases[packet.Ack]; ok {
		packet.UpdateAck(alias)
	}

	message, ok := t.messages[packet.ID]

	if !ok {
		message = NewTCPMessage(packet.Seq, packet.Ack, isIncoming, t.protocol, packet.timestamp)
		t.messages[packet.ID] = message

		if !isIncoming {
			if responseRequest != nil {
				message.setAssocMessage(responseRequest)
				responseRequest.setAssocMessage(message)
			} else {
				t.respWithoutReq[packet.Ack] = packet.ID
			}
		}
	}

	// Adding packet to message
	message.AddPacket(packet)

	// Handling Expect: 100-continue requests
	if t.protocol == ProtocolHTTP && message.expectType == httpExpect100Continue && len(message.packets) == message.headerPacket+1 {
		seq := packet.Seq + uint32(len(packet.Data))
		t.seqWithData[seq] = packet.Ack

		message.DataSeq = seq
		message.complete = false

		// In case if sequence packet came first
		for _, m := range t.messages {
			if m.Seq == seq {
				t.deleteMessage(m)
				if m.AssocMessage != nil {
					message.setAssocMessage(m.AssocMessage)
					m.AssocMessage.setAssocMessage(nil)
				}

				t.ackAliases[m.Ack] = packet.Ack

				for _, pkt := range m.packets {
					pkt.UpdateAck(packet.Ack)
					message.AddPacket(pkt)
				}
			}
		}

		// Removing `Expect: 100-continue` header
		packet.Data = proto.DeleteHeader(packet.Data, bExpectHeader)
	}

	// If client do sends Expect: 100-continue but do not respect server response
	if message.expectType == httpExpect100Continue && (message.headerPacket != -1 && len(message.packets) > message.headerPacket+1) {
		delete(t.seqWithData, message.DataSeq)
		seq := packet.Seq + uint32(len(packet.Data))
		t.seqWithData[seq] = packet.Ack
		message.DataSeq = seq
	}

	if isIncoming {
		// If message have multiple packets, delete previous alias
		if len(message.packets) > 1 {
			delete(t.respAliases, message.ResponseAck)
		}

		message.UpdateResponseAck()
		t.respAliases[message.ResponseAck] = message
	}

	// If message contains only single packet immediately dispatch it
	if message.complete {
		// log.Println("COMPLETE!", isIncoming, message)
		if isIncoming {
			if t.trackResponse {
				// log.Println("Found response!", message.ResponseID, t.messages)

				if resp, ok := t.messages[message.ResponseID]; ok {
					if resp.complete {
						t.dispatchMessage(resp)
					}

					t.dispatchMessage(message)
				}
			} else {
				t.dispatchMessage(message)
			}
		} else {
			if message.AssocMessage == nil {
				return
			}

			if req, ok := t.messages[message.AssocMessage.ID()]; ok {
				if req.complete {
					t.dispatchMessage(req)
					t.dispatchMessage(message)
				}
			}
		}
	}
}

func (t *Listener) IsReady() bool {
	select {
	case <-t.readyCh:
		return true
	case <-time.After(5 * time.Second):
		return false
	}
}

// Receive TCP messages from the listener channel
func (t *Listener) Receiver() chan *TCPMessage {
	return t.messagesChan
}

func (t *Listener) Close() {
	close(t.quit)
	if t.conn != nil {
		t.conn.Close()
	}

	for _, h := range t.pcapHandles {
		h.Close()
	}

	return
}<|MERGE_RESOLUTION|>--- conflicted
+++ resolved
@@ -101,12 +101,8 @@
 	EnginePcapFile
 )
 
-<<<<<<< HEAD
-func NewListener(addr string, port string, engine int, trackResponse bool, expire time.Duration, protocol TCPProtocol, bpfFilter string, timestampType string, bufferSize int) (l *Listener) {
-=======
 // NewListener creates and initializes new Listener object
-func NewListener(addr string, port string, engine int, trackResponse bool, expire time.Duration, bpfFilter string, timestampType string, bufferSize int, overrideSnapLen bool, immediateMode bool) (l *Listener) {
->>>>>>> f6b0d5d7
+func NewListener(addr string, port string, engine int, trackResponse bool, expire time.Duration, protocol TCPProtocol, bpfFilter string, timestampType string, bufferSize int, overrideSnapLen bool, immediateMode bool) (l *Listener) {
 	l = &Listener{}
 
 	l.packetsChan = make(chan *packet, 10000)

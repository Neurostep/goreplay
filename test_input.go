package main

import (
	"crypto/rand"
	"encoding/base64"
	"time"
)

// TestInput used for testing purpose, it allows emitting requests on demand
type TestInput struct {
<<<<<<< HEAD
	data           chan []byte
	disableHeaders bool
=======
	data chan []byte
	skipHeader bool
>>>>>>> b48aadc9
}

// NewTestInput constructor for TestInput
func NewTestInput() (i *TestInput) {
	i = new(TestInput)
	i.data = make(chan []byte, 100)

	return
}

func (i *TestInput) Read(data []byte) (int, error) {
	buf := <-i.data

	var header []byte

	if !i.skipHeader {
		header = payloadHeader(RequestPayload, uuid(), time.Now().UnixNano(), -1)
		copy(data[0:len(header)], header)
		copy(data[len(header):], buf)
	} else {
		copy(data, buf)
	}

	return len(buf) + len(header), nil
}

func (i *TestInput) EmitBytes(data []byte) {
	i.data <- data
}

// EmitGET emits GET request without headers
func (i *TestInput) EmitGET() {
	i.data <- []byte("GET / HTTP/1.1\r\n\r\n")
}

// EmitPOST emits POST request with Content-Length
func (i *TestInput) EmitPOST() {
	i.data <- []byte("POST /pub/WWW/ HTTP/1.1\r\nContent-Length: 7\r\nHost: www.w3.org\r\n\r\na=1&b=2")
}

// EmitChunkedPOST emits POST request with `Transfer-Encoding: chunked` and chunked body
func (i *TestInput) EmitChunkedPOST() {
	i.data <- []byte("POST /pub/WWW/ HTTP/1.1\r\nHost: www.w3.org\r\nTransfer-Encoding: chunked\r\n\r\n4\r\nWiki\r\n5\r\npedia\r\ne\r\n in\r\n\r\nchunks.\r\n0\r\n\r\n")
}

// EmitLargePOST emits POST request with large payload (5mb)
func (i *TestInput) EmitLargePOST() {
	size := 5 * 1024 * 1024 // 5 MB
	rb := make([]byte, size)
	rand.Read(rb)

	rs := base64.URLEncoding.EncodeToString(rb)

	i.data <- []byte("POST / HTTP/1.1\nHost: www.w3.org\nContent-Length:5242880\r\n\r\n" + rs)
	Debug("Sent large POST")
}

// EmitSizedPOST emit a POST with a payload set to a supplied size
func (i *TestInput) EmitSizedPOST(payloadSize int) {
	rb := make([]byte, payloadSize)
	rand.Read(rb)

	rs := base64.URLEncoding.EncodeToString(rb)

	i.data <- []byte("POST / HTTP/1.1\nHost: www.w3.org\nContent-Length:5242880\r\n\r\n" + rs)
	Debug("Sent large POST")
}

// EmitOPTIONS emits OPTIONS request, similar to GET
func (i *TestInput) EmitOPTIONS() {
	i.data <- []byte("OPTIONS / HTTP/1.1\nHost: www.w3.org\r\n\r\n")
}

func (i *TestInput) String() string {
	return "Test Input"
}<|MERGE_RESOLUTION|>--- conflicted
+++ resolved
@@ -8,13 +8,8 @@
 
 // TestInput used for testing purpose, it allows emitting requests on demand
 type TestInput struct {
-<<<<<<< HEAD
-	data           chan []byte
-	disableHeaders bool
-=======
 	data chan []byte
 	skipHeader bool
->>>>>>> b48aadc9
 }
 
 // NewTestInput constructor for TestInput

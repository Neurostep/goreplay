package main

import (
	"fmt"
	"io"
	"log"
	"sync/atomic"
	"time"

	"github.com/buger/gor-pro/proto"
)

var _ = fmt.Println

const initialDynamicWorkers = 10

type httpWorker struct {
	output       *HTTPOutput
	client       *HTTPClient
	lastActivity time.Time
	queue        chan []byte
	stop         chan bool
}

func newHTTPWorker(output *HTTPOutput, queue chan []byte) *httpWorker {
	client := NewHTTPClient(output.address, &HTTPClientConfig{
		FollowRedirects:    output.config.redirectLimit,
		Debug:              output.config.Debug,
		OriginalHost:       output.config.OriginalHost,
		Timeout:            output.config.Timeout,
		ResponseBufferSize: output.config.BufferSize,
	})

	w := &httpWorker{client: client}
	if queue == nil {
		w.queue = make(chan []byte, 100)
	} else {
		w.queue = queue
	}
	w.stop = make(chan bool)

	go func() {
		for {
			select {
			case payload := <-w.queue:
				output.sendRequest(client, payload)
			case <-w.stop:
				return
			}
		}
	}()

	return w
}

type response struct {
	payload       []byte
	uuid          []byte
	roundTripTime int64
	startedAt     int64
}

// HTTPOutputConfig struct for holding http output configuration
type HTTPOutputConfig struct {
	redirectLimit int

	stats      bool
	workersMin int
	workersMax int
	statsMs int
	workers int
	queueLen int

	elasticSearch string

	Timeout      time.Duration
	OriginalHost bool
	BufferSize   int

	Debug bool

	TrackResponses bool
}

// HTTPOutput plugin manage pool of workers which send request to replayed server
// By default workers pool is dynamic and starts with 10 workers
// You can specify fixed number of workers using `--output-http-workers`
type HTTPOutput struct {
	// Keep this as first element of struct because it guarantees 64bit
	// alignment. atomic.* functions crash on 32bit machines if operand is not
	// aligned at 64bit. See https://github.com/golang/go/issues/599
	activeWorkers int64

	workerSessions map[string]*httpWorker

	address string
	limit   int
	queue   chan []byte

	responses chan response

	needWorker chan int

	config *HTTPOutputConfig

	queueStats *GorStat

	elasticSearch *ESPlugin
}

// NewHTTPOutput constructor for HTTPOutput
// Initialize workers
func NewHTTPOutput(address string, config *HTTPOutputConfig) io.Writer {
	o := new(HTTPOutput)

	o.address = address
	o.config = config

	if o.config.stats {
		o.queueStats = NewGorStat("output_http", o.config.statsMs)
	}

	o.queue = make(chan []byte, o.config.queueLen)
	o.responses = make(chan response, o.config.queueLen)
	o.needWorker = make(chan int, 1)

	// Initial workers count
	if o.config.workersMax == 0 {
		o.needWorker <- initialDynamicWorkers
	} else {
		o.needWorker <- o.config.workersMax
	}

	if o.config.elasticSearch != "" {
		o.elasticSearch = new(ESPlugin)
		o.elasticSearch.Init(o.config.elasticSearch)
	}

	if Settings.recognizeTCPSessions {
		o.workerSessions = make(map[string]*httpWorker, 100)
		go o.sessionWorkerMaster()
	} else {
		go o.workerMaster()
	}

	return o
}

func (o *HTTPOutput) workerMaster() {
	for {
		newWorkers := <-o.needWorker
		atomic.AddInt64(&o.activeWorkers, int64(newWorkers))
		for i := 0; i < newWorkers; i++ {
			go o.startWorker()
		}
	}
}

func (o *HTTPOutput) sessionWorkerMaster() {
	gc := time.Tick(time.Second)

	for {
		select {
		case p := <-o.queue:
			id := payloadID(p)
			sessionID := string(id[0:20])
			worker, ok := o.workerSessions[sessionID]

			if !ok {
				atomic.AddInt64(&o.activeWorkers, 1)
				worker = newHTTPWorker(o, nil)
				o.workerSessions[sessionID] = worker
			}

			worker.queue <- p
			worker.lastActivity = time.Now()
		case <-gc:
			now := time.Now()

			for id, w := range o.workerSessions {
				if !w.lastActivity.IsZero() && now.Sub(w.lastActivity) >= 60*time.Second {
					w.stop <- true
					delete(o.workerSessions, id)
					atomic.AddInt64(&o.activeWorkers, -1)
				}
			}
		}
	}
}

func (o *HTTPOutput) startWorker() {
	client := NewHTTPClient(o.address, &HTTPClientConfig{
		FollowRedirects:    o.config.redirectLimit,
		Debug:              o.config.Debug,
		OriginalHost:       o.config.OriginalHost,
		Timeout:            o.config.Timeout,
		ResponseBufferSize: o.config.BufferSize,
	})

	for {
		select {
		case data := <-o.queue:
			o.sendRequest(client, data)
		case <-time.After(2 * time.Second):
			// When dynamic scaling enabled workers die after 2s of inactivity
<<<<<<< HEAD
			if o.config.workers > 0 {
				continue
			}

			workersCount := atomic.LoadInt64(&o.activeWorkers)

			// At least 1 startWorker should be alive
			if workersCount != 1 {
				atomic.AddInt64(&o.activeWorkers, -1)
				return
=======
			if o.config.workersMin == o.config.workersMax {
				continue
			}

			deathCount++
			if deathCount > 20 {
				workersCount := int(atomic.LoadInt64(&o.activeWorkers))

				// At least 1 startWorker should be alive
				if workersCount != 1 && workersCount > o.config.workersMin {
					atomic.AddInt64(&o.activeWorkers, -1)
					return
				}
>>>>>>> f6b0d5d7
			}
		}
	}
}

func (o *HTTPOutput) Write(data []byte) (n int, err error) {
	if !isRequestPayload(data) {
		return len(data), nil
	}

	buf := make([]byte, len(data))
	copy(buf, data)

	o.queue <- buf

	if o.config.stats {
		o.queueStats.Write(len(o.queue))
	}

<<<<<<< HEAD
	if !Settings.recognizeTCPSessions && o.config.workers == 0 {
		workersCount := atomic.LoadInt64(&o.activeWorkers)
=======
	if o.config.workersMax != o.config.workersMin {
		workersCount := int(atomic.LoadInt64(&o.activeWorkers))
>>>>>>> f6b0d5d7

		if len(o.queue) > workersCount {
			extraWorkersReq := len(o.queue) - workersCount + 1
			maxWorkersAvailable := o.config.workersMax - workersCount
			if extraWorkersReq > maxWorkersAvailable {
				extraWorkersReq = maxWorkersAvailable
			}
			if extraWorkersReq > 0 {
				o.needWorker <- extraWorkersReq
			}
		}
	}

	return len(data), nil
}

func (o *HTTPOutput) Read(data []byte) (int, error) {
	resp := <-o.responses

	if Settings.debug {
		Debug("[OUTPUT-HTTP] Received response:", string(resp.payload))
	}

	header := payloadHeader(ReplayedResponsePayload, resp.uuid, resp.roundTripTime, resp.startedAt)
	copy(data[0:len(header)], header)
	copy(data[len(header):], resp.payload)

	return len(resp.payload) + len(header), nil
}

func (o *HTTPOutput) sendRequest(client *HTTPClient, request []byte) {
	meta := payloadMeta(request)

	if Settings.debug {
		Debug(meta)
	}

	if len(meta) < 2 {
		return
	}
	uuid := meta[1]

	body := payloadBody(request)
	if !proto.IsHTTPPayload(body) {
		return
	}

	start := time.Now()
	resp, err := client.Send(body)
	stop := time.Now()

	if err != nil {
		log.Println("Error when sending ", err, time.Now())
		Debug("Request error:", err)
	}

	if o.config.TrackResponses {
		o.responses <- response{resp, uuid, start.UnixNano(), stop.UnixNano() - start.UnixNano()}
	}

	if o.elasticSearch != nil {
		o.elasticSearch.ResponseAnalyze(request, resp, start, stop)
	}
}

func (o *HTTPOutput) String() string {
	return "HTTP output: " + o.address
}<|MERGE_RESOLUTION|>--- conflicted
+++ resolved
@@ -203,33 +203,17 @@
 			o.sendRequest(client, data)
 		case <-time.After(2 * time.Second):
 			// When dynamic scaling enabled workers die after 2s of inactivity
-<<<<<<< HEAD
-			if o.config.workers > 0 {
-				continue
-			}
-
-			workersCount := atomic.LoadInt64(&o.activeWorkers)
-
-			// At least 1 startWorker should be alive
-			if workersCount != 1 {
-				atomic.AddInt64(&o.activeWorkers, -1)
-				return
-=======
 			if o.config.workersMin == o.config.workersMax {
 				continue
 			}
 
-			deathCount++
-			if deathCount > 20 {
-				workersCount := int(atomic.LoadInt64(&o.activeWorkers))
-
-				// At least 1 startWorker should be alive
-				if workersCount != 1 && workersCount > o.config.workersMin {
-					atomic.AddInt64(&o.activeWorkers, -1)
-					return
-				}
->>>>>>> f6b0d5d7
-			}
+            workersCount := int(atomic.LoadInt64(&o.activeWorkers))
+
+            // At least 1 startWorker should be alive
+            if workersCount != 1 && workersCount > o.config.workersMin {
+                atomic.AddInt64(&o.activeWorkers, -1)
+                return
+            }
 		}
 	}
 }
@@ -248,13 +232,8 @@
 		o.queueStats.Write(len(o.queue))
 	}
 
-<<<<<<< HEAD
-	if !Settings.recognizeTCPSessions && o.config.workers == 0 {
-		workersCount := atomic.LoadInt64(&o.activeWorkers)
-=======
-	if o.config.workersMax != o.config.workersMin {
+	if !Settings.recognizeTCPSessions && o.config.workersMax != o.config.workersMin {
 		workersCount := int(atomic.LoadInt64(&o.activeWorkers))
->>>>>>> f6b0d5d7
 
 		if len(o.queue) > workersCount {
 			extraWorkersReq := len(o.queue) - workersCount + 1

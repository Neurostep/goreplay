package main

import (
	"bufio"
	"bytes"
	"compress/gzip"
	"errors"
	"github.com/aws/aws-sdk-go/aws"
	"github.com/aws/aws-sdk-go/aws/session"
	"github.com/aws/aws-sdk-go/service/s3"
	"io"
	"log"
	"os"
	"path/filepath"
	"strconv"
	"strings"
	"sync"
	"sync/atomic"
	"time"
)

type S3ReadCloser struct {
	bucket    string
	key       string
	offset    int
	totalSize int
	readBytes int
	sess      *session.Session
	buf       *bytes.Buffer
}

func awsConfig() *aws.Config {
	region := os.Getenv("AWS_DEFAULT_REGION")
	if region == "" {
		region = os.Getenv("AWS_REGION")
		if region == "" {
			region = "us-east-1"
		}
	}

	config := &aws.Config{Region: aws.String(region)}

	if endpoint := os.Getenv("AWS_ENDPOINT_URL"); endpoint != "" {
		config.Endpoint = aws.String(endpoint)
		log.Println("Custom endpoint:", endpoint)
	}

	log.Println("Connecting to S3. Region: " + region)

	config.CredentialsChainVerboseErrors = aws.Bool(true)

	if os.Getenv("AWS_DEBUG") != "" {
		config.LogLevel = aws.LogLevel(aws.LogDebugWithHTTPBody)
	}

	return config
}

func NewS3ReadCloser(path string) *S3ReadCloser {
	bucket, key := parseS3Url(path)
	sess := session.Must(session.NewSession(awsConfig()))

	log.Println("[S3 Input] S3 connection succesfully initialized", path)

	return &S3ReadCloser{
		bucket: bucket,
		key:    key,
		sess:   sess,
		buf:    &bytes.Buffer{},
	}
}

func (s *S3ReadCloser) Read(b []byte) (n int, e error) {
	if s.readBytes == 0 || s.readBytes+len(b) > s.offset {
		svc := s3.New(s.sess)

		objectRange := "bytes=" + strconv.Itoa(s.offset)
		s.offset += 1000000 // Reading in chunks of 1 mb
		objectRange += "-" + strconv.Itoa(s.offset-1)

		params := &s3.GetObjectInput{
			Bucket: aws.String(s.bucket),
			Key:    aws.String(s.key),
			Range:  aws.String(objectRange),
		}
		resp, err := svc.GetObject(params)

		if err != nil {
			log.Println("[S3 Input] Error during getting file", s.bucket, s.key, err)
		} else {
			s.totalSize, _ = strconv.Atoi(strings.Split(*resp.ContentRange, "/")[1])
			s.buf.ReadFrom(resp.Body)
		}
	}

	s.readBytes += len(b)

	return s.buf.Read(b)
}

func (s *S3ReadCloser) Close() error {
	return nil
}

type fileInputReader struct {
	reader    *bufio.Reader
	data      []byte
	file      io.ReadCloser
	timestamp int64
<<<<<<< HEAD
	closed    int32 // Value of 0 indicates that the file is still open.
=======
	s3        bool
>>>>>>> ab2ba840
}

func (f *fileInputReader) parseNext() error {
	payloadSeparatorAsBytes := []byte(payloadSeparator)
	var buffer bytes.Buffer

	for {
		line, err := f.reader.ReadBytes('\n')

		if err != nil {
			if err != io.EOF {
				log.Println(err)
				return err
			}

			if err == io.EOF {
				f.Close()
				return err
			}
		}

		if bytes.Equal(payloadSeparatorAsBytes[1:], line) {
			asBytes := buffer.Bytes()
			meta := payloadMeta(asBytes)

			f.timestamp, _ = strconv.ParseInt(string(meta[2]), 10, 64)
			f.data = asBytes[:len(asBytes)-1]

			return nil
		}

		buffer.Write(line)
	}

	return nil
}

func (f *fileInputReader) ReadPayload() []byte {
	defer f.parseNext()

	return f.data
}
func (f *fileInputReader) Close() error {
	if atomic.LoadInt32(&f.closed) == 0 {
		atomic.StoreInt32(&f.closed, 1)
		f.file.Close()
	}

	return nil
}

func NewFileInputReader(path string) *fileInputReader {
	var file io.ReadCloser
	var err error

	if strings.HasPrefix(path, "s3://") {
		file = NewS3ReadCloser(path)
	} else {
		file, err = os.Open(path)
	}

	if err != nil {
		log.Println(err)
		return nil
	}

	r := &fileInputReader{file: file, closed: 0}
	if strings.HasSuffix(path, ".gz") {
		gzReader, err := gzip.NewReader(file)
		if err != nil {
			log.Println(err)
			return nil
		}
		r.reader = bufio.NewReader(gzReader)
	} else {
		r.reader = bufio.NewReader(file)
	}

	r.parseNext()

	return r
}

// FileInput can read requests generated by FileOutput
type FileInput struct {
	mu          sync.Mutex
	data        chan []byte
	exit        chan bool
	path        string
	readers     []*fileInputReader
	speedFactor float64
	loop        bool
}

// NewFileInput constructor for FileInput. Accepts file path as argument.
func NewFileInput(path string, loop bool) (i *FileInput) {
	i = new(FileInput)
	i.data = make(chan []byte, 1000)
	i.exit = make(chan bool, 1)
	i.path = path
	i.speedFactor = 1
	i.loop = loop

	if err := i.init(); err != nil {
		return
	}

	go i.emit()

	return
}

func (i *FileInput) init() (err error) {
	defer i.mu.Unlock()
	i.mu.Lock()

	var matches []string

	if strings.HasPrefix(i.path, "s3://") {
		sess := session.Must(session.NewSession(awsConfig()))
		svc := s3.New(sess)

		bucket, key := parseS3Url(i.path)

		params := &s3.ListObjectsInput{
			Bucket: aws.String(bucket),
			Prefix: aws.String(key),
		}

		resp, err := svc.ListObjects(params)
		if err != nil {
			log.Println("Error while retreiving list of files from S3", i.path, err)
			return err
		}

		for _, c := range resp.Contents {
			matches = append(matches, "s3://"+bucket+"/"+(*c.Key))
		}
	} else {
		if matches, err = filepath.Glob(i.path); err != nil {
			log.Println("Wrong file pattern", i.path, err)
			return
		}
	}

	if len(matches) == 0 {
		log.Println("No files match pattern: ", i.path)
		return errors.New("No matching files")
	}

	i.readers = make([]*fileInputReader, len(matches))

	for idx, p := range matches {
		i.readers[idx] = NewFileInputReader(p)
	}

	return nil
}

func (i *FileInput) Read(data []byte) (int, error) {
	buf := <-i.data
	copy(data, buf)

	return len(buf), nil
}

func (i *FileInput) String() string {
	return "File input: " + i.path
}

// Find reader with smallest timestamp e.g next payload in row
func (i *FileInput) nextReader() (next *fileInputReader) {
	for _, r := range i.readers {
		if r == nil || atomic.LoadInt32(&r.closed) != 0 {
			continue
		}

		if next == nil || r.timestamp < next.timestamp {
			next = r
			continue
		}
	}

	return
}

func (i *FileInput) emit() {
	var lastTime int64 = -1

	for {
		select {
		case <-i.exit:
			return
		default:
		}

		reader := i.nextReader()

		if reader == nil {
			if i.loop {
				i.init()
				lastTime = -1
				continue
			} else {
				break
			}
		}

		if lastTime != -1 {
			diff := reader.timestamp - lastTime
			lastTime = reader.timestamp

			if i.speedFactor != 1 {
				diff = int64(float64(diff) / i.speedFactor)
			}

			time.Sleep(time.Duration(diff))
		} else {
			lastTime = reader.timestamp
		}

		i.data <- reader.ReadPayload()
	}

	log.Printf("FileInput: end of file '%s'\n", i.path)

	// For now having fixed timeout is temporary solution
	// Further should be modified, so outputs can report if their queue empty or not
	time.Sleep(time.Second)
	if closeCh != nil {
		close(closeCh)
	}
}

func (i *FileInput) Close() error {
	defer i.mu.Unlock()
	i.mu.Lock()

	i.exit <- true

	for _, r := range i.readers {
		r.Close()
	}

	return nil
}<|MERGE_RESOLUTION|>--- conflicted
+++ resolved
@@ -5,9 +5,6 @@
 	"bytes"
 	"compress/gzip"
 	"errors"
-	"github.com/aws/aws-sdk-go/aws"
-	"github.com/aws/aws-sdk-go/aws/session"
-	"github.com/aws/aws-sdk-go/service/s3"
 	"io"
 	"log"
 	"os"
@@ -17,101 +14,19 @@
 	"sync"
 	"sync/atomic"
 	"time"
+
+	"github.com/aws/aws-sdk-go/aws"
+	"github.com/aws/aws-sdk-go/aws/session"
+	"github.com/aws/aws-sdk-go/service/s3"
 )
-
-type S3ReadCloser struct {
-	bucket    string
-	key       string
-	offset    int
-	totalSize int
-	readBytes int
-	sess      *session.Session
-	buf       *bytes.Buffer
-}
-
-func awsConfig() *aws.Config {
-	region := os.Getenv("AWS_DEFAULT_REGION")
-	if region == "" {
-		region = os.Getenv("AWS_REGION")
-		if region == "" {
-			region = "us-east-1"
-		}
-	}
-
-	config := &aws.Config{Region: aws.String(region)}
-
-	if endpoint := os.Getenv("AWS_ENDPOINT_URL"); endpoint != "" {
-		config.Endpoint = aws.String(endpoint)
-		log.Println("Custom endpoint:", endpoint)
-	}
-
-	log.Println("Connecting to S3. Region: " + region)
-
-	config.CredentialsChainVerboseErrors = aws.Bool(true)
-
-	if os.Getenv("AWS_DEBUG") != "" {
-		config.LogLevel = aws.LogLevel(aws.LogDebugWithHTTPBody)
-	}
-
-	return config
-}
-
-func NewS3ReadCloser(path string) *S3ReadCloser {
-	bucket, key := parseS3Url(path)
-	sess := session.Must(session.NewSession(awsConfig()))
-
-	log.Println("[S3 Input] S3 connection succesfully initialized", path)
-
-	return &S3ReadCloser{
-		bucket: bucket,
-		key:    key,
-		sess:   sess,
-		buf:    &bytes.Buffer{},
-	}
-}
-
-func (s *S3ReadCloser) Read(b []byte) (n int, e error) {
-	if s.readBytes == 0 || s.readBytes+len(b) > s.offset {
-		svc := s3.New(s.sess)
-
-		objectRange := "bytes=" + strconv.Itoa(s.offset)
-		s.offset += 1000000 // Reading in chunks of 1 mb
-		objectRange += "-" + strconv.Itoa(s.offset-1)
-
-		params := &s3.GetObjectInput{
-			Bucket: aws.String(s.bucket),
-			Key:    aws.String(s.key),
-			Range:  aws.String(objectRange),
-		}
-		resp, err := svc.GetObject(params)
-
-		if err != nil {
-			log.Println("[S3 Input] Error during getting file", s.bucket, s.key, err)
-		} else {
-			s.totalSize, _ = strconv.Atoi(strings.Split(*resp.ContentRange, "/")[1])
-			s.buf.ReadFrom(resp.Body)
-		}
-	}
-
-	s.readBytes += len(b)
-
-	return s.buf.Read(b)
-}
-
-func (s *S3ReadCloser) Close() error {
-	return nil
-}
 
 type fileInputReader struct {
 	reader    *bufio.Reader
 	data      []byte
 	file      io.ReadCloser
 	timestamp int64
-<<<<<<< HEAD
 	closed    int32 // Value of 0 indicates that the file is still open.
-=======
 	s3        bool
->>>>>>> ab2ba840
 }
 
 func (f *fileInputReader) parseNext() error {
